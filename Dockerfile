--- conflicted
+++ resolved
@@ -8,8 +8,6 @@
 RUN pip install --upgrade pip
 RUN cat /requirements.txt
 RUN pip install --no-cache-dir -r /requirements.txt
-<<<<<<< HEAD
-=======
 RUN pip list  # Debugging step to verify installed packages
 
 # Debugging step to check if airflow is available
@@ -20,9 +18,5 @@
 # Initialize the Airflow database
 RUN airflow db init
 
-# Set up working directories
-WORKDIR /opt/airflow
->>>>>>> d4863b7e
-
 # Switch back to airflow user
 USER airflow